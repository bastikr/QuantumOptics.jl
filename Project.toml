--- conflicted
+++ resolved
@@ -22,12 +22,8 @@
 WignerSymbols = "9f57e263-0b3d-5e2e-b1be-24f2bb48858b"
 
 [compat]
-<<<<<<< HEAD
-Arpack = "0.5.1 - 0.5.3, 0.5"
-=======
-Arpack = "0.5.1 - 0.5.3"
+Arpack = "0.5.1"
 DiffEqBase = "6.113"
->>>>>>> ff2ca227
 DiffEqCallbacks = "2"
 FFTW = "1"
 ForwardDiff = "0.10"
