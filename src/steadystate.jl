--- conflicted
+++ resolved
@@ -115,14 +115,7 @@
             @warn("Several eigenvalues with real part 0 detected; use steadystate.liouvillianspectrum to find out more.")
         end
     end
-<<<<<<< HEAD
-    if abs(imag(d[1])) > tol
-        @warn("Imaginary part of eigenvalue not zero.")
-    end
-    return ops[1]
-=======
     return ops[1]/trace(ops[1])
->>>>>>> 2f38754a
 end
 
 eigenvector(H::Operator, J::Vector; rates::Union{Vector{Float64}, Matrix{Float64}}=ones(Float64, length(J)), kwargs...) = eigenvector(liouvillian(H, J; rates=rates); kwargs...)
